/*
** tileatlasvx.cpp
**
** This file is part of mkxp.
**
** Copyright (C) 2014 Jonas Kulla <Nyocurio@gmail.com>
**
** mkxp is free software: you can redistribute it and/or modify
** it under the terms of the GNU General Public License as published by
** the Free Software Foundation, either version 2 of the License, or
** (at your option) any later version.
**
** mkxp is distributed in the hope that it will be useful,
** but WITHOUT ANY WARRANTY; without even the implied warranty of
** MERCHANTABILITY or FITNESS FOR A PARTICULAR PURPOSE.  See the
** GNU General Public License for more details.
**
** You should have received a copy of the GNU General Public License
** along with mkxp.  If not, see <http://www.gnu.org/licenses/>.
*/

#include "tileatlasvx.h"

#include "bitmap.h"
#include "table.h"
#include "etc-internal.h"
#include "gl-util.h"
#include "gl-meta.h"
#include "sharedstate.h"
#include "glstate.h"
#include "texpool.h"
#include "util.h"

#include <assert.h>
#include <vector>

/* Regular (A) autotile patterns */
extern const StaticRect autotileVXRectsA[];
extern const int autotileVXRectsAN;

/* Table (A2) autotile patterns */
extern const StaticRect autotileVXRectsA2[];
extern const int autotileVXRectsA2N;
extern const float autotileVXRectsA2Sizes[];

/* Wall (B) autotile patterns */
extern const StaticRect autotileVXRectsB[];
extern const int autotileVXRectsBN;

/* Waterfall (C) autotile patterns */
static const StaticRect autotileVXRectsC[] =
{
	{ 32.5, 0.5, 15, 31 },
	{ 16.5, 0.5, 15, 31 },
	{  0.0, 0.5, 15, 31 },
	{ 16.5, 0.5, 15, 31 },
	{ 32.5, 0.5, 15, 31 },
	{ 48.5, 0.5, 15, 31 },
	{  0.0, 0.5, 15, 31 },
	{ 48.5, 0.5, 15, 31 }
};

static elementsN(autotileVXRectsC);

namespace TileAtlasVX
{

static int
wrap(int value, int range)
{
	int res = value % range;
	return res < 0 ? res + range : res;
}

static int16_t
tableGetWrapped(const Table &t, int x, int y, int z = 0)
{
	return t.at(wrap(x, t.xSize()),
	            wrap(y, t.ySize()),
	            z);
}

static int16_t
tableGetSafe(const Table *t, int x)
{
	if (!t)
		return 0;

	if (x < 0 || x >= t->xSize())
		return 0;

	return t->at(x);
}

/* All below constants are in tiles (= 32 pixels) */

struct Size
{
	int w, h;

	Size(int w, int h)
	    : w(w), h(h)
	{}
};

static const Size bmSizes[BM_COUNT] =
{
	Size(16, 12), /* A1 */
	Size(16, 12), /* A2 */
	Size(16,  8), /* A3 */
	Size(16, 15), /* A4 */
	Size( 8, 16), /* A5 */
	Size(16, 16), /* B */
	Size(16, 16), /* C */
	Size(16, 16), /* D */
	Size(16, 16), /* E */
};

static const Size atArea(16, 13);

static const Vec2i freeArea(8, 48);

static const Vec2i CDEArea(16, 0);

struct Blit
{
	IntRect src;
	Vec2i dst;

	Blit(int srcX, int srcY, int w, int h, int dstX, int dstY)
	    : src(srcX, srcY, w, h),
	      dst(dstX, dstY)
	{}

	Blit(int srcX, int srcY, const Size &size, int dstX, int dstY)
	    : src(srcX, srcY, size.w, size.h),
	      dst(dstX, dstY)
	{}
};

static const Blit blitsA1[] =
{
	/* Animated A autotiles */
	Blit(0, 0, 6, 12, 0, 0),
	Blit(8, 0, 6, 12, 6, 0),
	/* Unanimated A autotiles */
	Blit(6, 0, 2, 6, freeArea.x, freeArea.y),
	/* C autotiles */
	Blit(14, 0, 2, 6, 12, 0),
	Blit(6, 6, 2, 6, 14, 0),
	Blit(14, 6, 2, 6, 12, 6)
};

static const Blit blitsA2[] =
{
	Blit(0, 0, bmSizes[BM_A2], 0, atArea.h)
};

static const Blit blitsA3[] =
{
	Blit(0, 0, bmSizes[BM_A3], 0, blitsA2[0].dst.y+blitsA2[0].src.h)
};

static const Blit blitsA4[] =
{
	Blit(0, 0, bmSizes[BM_A4], 0, blitsA3[0].dst.y+blitsA3[0].src.h)
};

static const Blit blitsA5[] =
{
	Blit(0, 0, bmSizes[BM_A5], 0, blitsA4[0].dst.y+blitsA4[0].src.h)
};

static const Blit blitsB[] =
{
	Blit(0, 0, bmSizes[BM_B], atArea.w, 0)
};

static const Blit blitsC[] =
{
	Blit(0, 0, bmSizes[BM_C], blitsA2[0].src.w, blitsB[0].dst.y+blitsB[0].src.h)
};

static const Blit blitsD[] =
{
	Blit(0, 0, bmSizes[BM_D], blitsC[0].dst.x, blitsC[0].dst.y+blitsC[0].src.h)
};

static const Blit blitsE[] =
{
	Blit(0, 0, bmSizes[BM_E], blitsD[0].dst.x, blitsD[0].dst.y+blitsD[0].src.h)
};

static elementsN(blitsA1);
static elementsN(blitsA2);
static elementsN(blitsA3);
static elementsN(blitsA4);
static elementsN(blitsA5);
static elementsN(blitsB);
static elementsN(blitsC);
static elementsN(blitsD);
static elementsN(blitsE);

/* 'Waterfall' autotiles atlas origin */
static const Vec2i AEPartsDst[] =
{
	Vec2i(12, 0),
	Vec2i(12, 3),
	Vec2i(14, 0),
	Vec2i(14, 3),
	Vec2i(12, 6),
	Vec2i(12, 9)
};

static const Vec2i shadowArea(freeArea.x+2, freeArea.y);

static SDL_Surface*
createShadowSet()
{
	int bpp;
	Uint32 rm, gm, bm, am;

	SDL_PixelFormatEnumToMasks(SDL_PIXELFORMAT_ABGR8888, &bpp, &rm, &gm, &bm, &am);
	SDL_Surface *surf = SDL_CreateRGBSurface(0, 1*32, 16*32, bpp, rm, gm, bm, am);

	std::vector<SDL_Rect> rects;
	SDL_Rect rect = { 0, 0, 16, 16 };

	for (int val = 0; val < 16; ++val)
	{
		int origY = val*32;

		/* Top left */
		if (val & (1 << 0))
		{
			rect.x = 0;
			rect.y = origY;
			rects.push_back(rect);
		}

		/* Top Right */
		if (val & (1 << 1))
		{
			rect.x = 16;
			rect.y = origY;
			rects.push_back(rect);
		}

		/* Bottom left */
		if (val & (1 << 2))
		{
			rect.x = 0;
			rect.y = origY+16;
			rects.push_back(rect);
		}

		/* Bottom right */
		if (val & (1 << 3))
		{
			rect.x = 16;
			rect.y = origY+16;
			rects.push_back(rect);
		}
	}

	/* Fill rects with half opacity black */
	uint32_t color = (0x80808080 & am);
	SDL_FillRects(surf, &rects[0], rects.size(), color);

	return surf;
}

static void doBlit(Bitmap *bm, const IntRect &src, const Vec2i &dst)
{
	/* Translate tile to pixel units */
	IntRect _src(src.x*32, src.y*32, src.w*32, src.h*32);
	Vec2i _dst(dst.x*32, dst.y*32);
	IntRect bmr(0, 0, bm->width(), bm->height());

<<<<<<< HEAD
	/* Drop blit if source rect lies outside bitmap rect */
=======
>>>>>>> df73045d
	if (!SDL_IntersectRect(&_src, &bmr, &_src))
		return;

	GLMeta::blitRectangle(_src, _dst);
}

void build(TEXFBO &tf, Bitmap *bitmaps[BM_COUNT])
{
	assert(tf.width == ATLASVX_W && tf.height == ATLASVX_H);

	GLMeta::blitBegin(tf);

	glState.clearColor.pushSet(Vec4());
	FBO::clear();
	glState.clearColor.pop();

	if (rgssVer >= 3)
	{
		SDL_Surface *shadow = createShadowSet();
		TEX::bind(tf.tex);
		TEX::uploadSubImage(shadowArea.x*32, shadowArea.y*32,
							shadow->w, shadow->h, shadow->pixels, GL_RGBA);
		SDL_FreeSurface(shadow);
	}

	Bitmap *bm;
#define EXEC_BLITS(part) \
	if (!nullOrDisposed(bm = bitmaps[BM_##part])) \
	{ \
		GLMeta::blitSource(bm->getGLTypes()); \
		for (size_t i = 0; i < blits##part##N; ++i) \
		{\
			const IntRect &src = blits##part[i].src; \
			const Vec2i &dst = blits##part[i].dst; \
			doBlit(bm, src, dst); \
		} \
	}

	EXEC_BLITS(A1);
	EXEC_BLITS(A2);
	EXEC_BLITS(A3);
	EXEC_BLITS(A4);
	EXEC_BLITS(A5);
	EXEC_BLITS(B);
	EXEC_BLITS(C);
	EXEC_BLITS(D);
	EXEC_BLITS(E);

#undef EXEC_BLITS

	GLMeta::blitEnd();
}

#define OVER_PLAYER_FLAG (1 << 4)
#define TABLE_FLAG       (1 << 7)

static void
atSelectSubPos(FloatRect &pos, int i)
{
	switch (i)
	{
	case 0:
		return;
	case 1:
		pos.x += 16;
		return;
	case 2:
		pos.y += 16;
		return;
	case 3:
		pos.x += 16;
		pos.y += 16;
		return;
	case 4:
		pos.y += 24;
		return;
	case 5:
		pos.x += 16;
		pos.y += 24;
		return;
	default:
		assert(!"Unreachable");
	}
}

/* Reference: http://www.tktkgame.com/tkool/memo/vx/tile_id.html */

static void
readAutotile(Reader &reader, int patternID,
             const Vec2i &orig, int x, int y,
             const StaticRect rectSource[], int rectSourceN)
{
	FloatRect tex[4], pos[4];
	(void) rectSourceN;

	for (int i = 0; i < 4; ++i)
	{
		assert((patternID*4 + i) < rectSourceN);

		tex[i] = FloatRect(rectSource[patternID*4 + i]);
		tex[i].x += orig.x*32;
		tex[i].y += orig.y*32;

		pos[i] = FloatRect(x*32, y*32, 16, 16);
		atSelectSubPos(pos[i], i);
	}

	reader.onQuads(tex, pos, 4, false);
}

static void
readAutotileA(Reader &reader, int patternID,
              const Vec2i &orig, int x, int y)
{
	readAutotile(reader, patternID, orig, x, y,
	             autotileVXRectsA, autotileVXRectsAN);
}

static void
readAutotileA2(Reader &reader, int patternID,
               const Vec2i &orig, int x, int y)
{
	FloatRect tex[6], pos[6];

	for (int i = 0; i < 6; ++i)
	{
		assert((patternID*6 + i) < autotileVXRectsA2N);

		tex[i] = FloatRect(autotileVXRectsA2[patternID*6 + i]);
		tex[i].x += orig.x*32;
		tex[i].y += orig.y*32;

		float size = autotileVXRectsA2Sizes[patternID*6 + i];

		pos[i] = FloatRect(x*32, y*32, size, size);
		atSelectSubPos(pos[i], i);
	}

	reader.onQuads(tex, pos, 6, false);
}

static void
readAutotileB(Reader &reader, int patternID,
              const Vec2i &orig, int x, int y)
{
	if (patternID >= 0x10)
		return;

	readAutotile(reader, patternID, orig, x, y,
	             autotileVXRectsB, autotileVXRectsBN);
}

static void
readAutotileC(Reader &reader, int patternID,
              const Vec2i &orig, int x, int y)
{
	if (patternID > 0x3)
		return;

	FloatRect tex[2], pos[2];

	for (size_t i = 0; i < 2; ++i)
	{
		tex[i] = autotileVXRectsC[patternID*2+i];
		tex[i].x += orig.x*32;
		tex[i].y += orig.y*32;

		pos[i] = FloatRect(x*32, y*32, 16, 32);
		pos[i].x += i*16;
	}

	reader.onQuads(tex, pos, 2, false);
}

static void
onTileA1(Reader &reader, int16_t tileID,
         const int x, const int y)
{
	tileID -= 0x0800;

	int patternID  = tileID % 0x30;
	int autotileID = tileID / 0x30;

	const Vec2i autotileC(-1, -1);
	const Vec2i atOrig[] =
	{
		Vec2i(0, 0),
		Vec2i(0, 3),
		Vec2i(freeArea),
		Vec2i(freeArea.x, freeArea.y+3),
		Vec2i(6, 0),
		autotileC,
		Vec2i(6, 3),
		autotileC,

		Vec2i(0, 6),
		autotileC,
		Vec2i(0, 9),
		autotileC,
		Vec2i(6, 6),
		autotileC,
		Vec2i(6, 9),
		autotileC
	};

	const Vec2i orig = atOrig[autotileID];

	if (orig.x == -1)
	{
		int cID = (autotileID - 5) / 2;
		const Vec2i orig = AEPartsDst[cID];

		readAutotileC(reader, patternID, orig, x, y);
		return;
	}

	readAutotileA(reader, patternID, orig, x, y);
}

static void
onTileA2(Reader &reader, int16_t tileID,
         int x, int y, bool isTable)
{
	Vec2i orig = blitsA2[0].dst;
	tileID -= 0x0B00;

	int patternID  = tileID % 0x30;
	int autotileID = tileID / 0x30;

	orig.x += (autotileID % 8) * 2;
	orig.y += (autotileID / 8) * 3;

	/* The table autotile handling isn't 100% accurate;
	 * for that, we'd need to prerender layer 1 into a separate
	 * temp texture with blending turned off and render that
	 * to the screen. But in 99% of cases it shouldn't matter */

	if (isTable)
		readAutotileA2(reader, patternID, orig, x, y);
	else
		readAutotileA(reader, patternID, orig, x, y);
}

static void
onTileA3(Reader &reader, int16_t tileID,
         int x, int y)
{
	Vec2i orig = blitsA3[0].dst;
	tileID -= 0x1100;

	int patternID  = tileID % 0x30;
	int autotileID = tileID / 0x30;

	orig.x += (autotileID % 8) * 2;
	orig.y += (autotileID / 8) * 2;

	readAutotileB(reader, patternID, orig, x, y);
}

static void
onTileA4(Reader &reader, int16_t tileID,
         int x, int y)
{
	Vec2i orig = blitsA4[0].dst;
	tileID -= 0x1700;

	const int offY[] = { 0, 3, 5, 8, 10, 13 };

	int patternID  = tileID % 0x30;
	int autotileID = tileID / 0x30;

	int offYI = autotileID / 8;
	orig.x += (autotileID % 8) * 2;
	orig.y += offY[offYI];

	if ((offYI % 2) == 0)
		readAutotileA(reader, patternID, orig, x, y);
	else
		readAutotileB(reader, patternID, orig, x, y);
}

static void
onTileA5(Reader &reader, int16_t tileID,
         int x, int y, bool overPlayer)
{
	const Vec2i orig = blitsA5[0].dst;
	tileID -= 0x0600;

	int ox = tileID % 0x8;
	int oy = tileID / 0x8;

	FloatRect tex((orig.x+ox)*32+0.5, (orig.y+oy)*32+0.5, 31, 31);
	FloatRect pos(x*32, y*32, 32, 32);

	reader.onQuads(&tex, &pos, 1, overPlayer);
}

static void
onTileBCDE(Reader &reader, int16_t tileID,
           int x, int y, bool overPlayer)
{
	int ox = tileID % 0x8;
	int oy = (tileID / 0x8) % 0x10;
	int ob = tileID / (0x8*0x10);

	ox += (ob % 2) * 0x8;
	oy += (ob / 2) * 0x10;

	FloatRect tex((CDEArea.x+ox)*32+0.5, (CDEArea.y+oy)*32+0.5, 31, 31);
	FloatRect pos(x*32, y*32, 32, 32);

	reader.onQuads(&tex, &pos, 1, overPlayer);
}

static void
onTile(Reader &reader, int16_t tileID,
       int x, int y, const Table *flags)
{
	int16_t flag = tableGetSafe(flags, tileID);
	bool overPlayer = flag & OVER_PLAYER_FLAG;
	bool isTable;

	if (rgssVer >= 3)
		isTable = flag & TABLE_FLAG;
	else
		isTable = (tileID - 0x0B00) % (8 * 0x30) >= (7 * 0x30);

	/* B ~ E */
	if (tileID < 0x0400)
	{
		onTileBCDE(reader, tileID, x, y, overPlayer);
		return;
	}

	/* A5 */
	if (tileID >= 0x0600 && tileID < 0x0680)
	{
		onTileA5(reader, tileID, x, y, overPlayer);
		return;
	}

	if (tileID >= 0x0800 && tileID < 0x0B00)
	{
		onTileA1(reader, tileID, x, y);
		return;
	}

	/* A2 */
	if (tileID >= 0x0B00 && tileID < 0x1100)
	{
		onTileA2(reader, tileID, x, y, isTable);
		return;
	}

	/* A3 */
	if (tileID < 0x1700)
	{
		onTileA3(reader, tileID, x, y);
		return;
	}

	/* A4 */
	if (tileID < 0x2000)
	{
		onTileA4(reader, tileID, x, y);
		return;
	}
}

static void
readLayer(Reader &reader, const Table &data,
          const Table *flags, int ox, int oy, int w, int h, int z)
{
	for (int y = 0; y < h; ++y)
		for (int x = 0; x < w; ++x)
		{
			int16_t tileID = tableGetWrapped(data, x+ox, y+oy, z);

			if (tileID <= 0)
				continue;

			onTile(reader, tileID, x, y, flags);
		}
}

static void
onShadowTile(Reader &reader, int8_t value,
             int x, int y)
{
	if (value == 0)
		return;

	int oy = value;

	FloatRect tex((shadowArea.x)*32+0.5, (shadowArea.y+oy)*32+0.5, 31, 31);
	FloatRect pos(x*32, y*32, 32, 32);

	reader.onQuads(&tex, &pos, 1, false);
}

static void
readShadowLayer(Reader &reader, const Table &data,
                int ox, int oy, int w, int h)
{
	for (int y = 0; y < h; ++y)
		for (int x = 0; x < w; ++x)
		{
			int16_t value = tableGetWrapped(data, x+ox, y+oy, 3);
			onShadowTile(reader, value & 0xF, x, y);
		}
}

void readTiles(Reader &reader, const Table &data,
               const Table *flags, int ox, int oy, int w, int h)
{
	for (int i = 0; i < 2; ++i)
		readLayer(reader, data, flags, ox, oy, w, h, i);

	if (rgssVer >= 3)
		readShadowLayer(reader, data, ox, oy, w, h);

	readLayer(reader, data, flags, ox, oy, w, h, 2);
}

}<|MERGE_RESOLUTION|>--- conflicted
+++ resolved
@@ -277,10 +277,6 @@
 	Vec2i _dst(dst.x*32, dst.y*32);
 	IntRect bmr(0, 0, bm->width(), bm->height());
 
-<<<<<<< HEAD
-	/* Drop blit if source rect lies outside bitmap rect */
-=======
->>>>>>> df73045d
 	if (!SDL_IntersectRect(&_src, &bmr, &_src))
 		return;
 
